--- conflicted
+++ resolved
@@ -107,13 +107,8 @@
     <div className="max-w-2xl mx-auto p-4 sm:p-6">
       <h1 className="text-3xl font-bold mb-2">Startup Mughavari Application</h1>
       <TypographyP className="!mt-0 mb-4">
-<<<<<<< HEAD
-        You need to pay Rs.1250/-(including all taxes) at the time of submission
-        of your applications
-=======
         You need to pay Event Registration fee of Rs.1250/-(including all taxes) at the time of submission of
         your applications
->>>>>>> e014b685
       </TypographyP>
       <FormStepper currentStep={step} totalSteps={totalSteps} />
 
